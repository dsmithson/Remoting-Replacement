--- conflicted
+++ resolved
@@ -91,25 +91,12 @@
 			var myInstance = new MarshallableClass("Instance1");
 			_instanceManager.AddInstance(myInstance, "A", "1", myInstance.GetType(), myInstance.GetType().AssemblyQualifiedName, false);
 			var my2ndInstance = new MarshallableClass("Instance2");
-<<<<<<< HEAD
 			var addedInstance = _instanceManager.AddInstance(my2ndInstance, "A", "1", my2ndInstance.GetType(), my2ndInstance.GetType().AssemblyQualifiedName, false);
-			Assert.IsTrue(ReferenceEquals(myInstance, addedInstance.QueryInstance()));
-			Assert.IsFalse(ReferenceEquals(my2ndInstance, addedInstance.QueryInstance()));
-=======
-			var addedInstance = _instanceManager.AddInstance(my2ndInstance, "A", "1", my2ndInstance.GetType(), false);
 			Assert.IsTrue(ReferenceEquals(myInstance, addedInstance));
 			Assert.IsFalse(ReferenceEquals(my2ndInstance, addedInstance));
->>>>>>> 6e066edf
 
 			// If the last argument is true, the same operation throws
 			Assert.Throws<InvalidOperationException>(() => _instanceManager.AddInstance(my2ndInstance, "A", "1", my2ndInstance.GetType(), my2ndInstance.GetType().AssemblyQualifiedName, true));
 		}
-
-		[Test]
-		public void StrangeError()
-		{
-			var myInstance = new MarshallableClass("Instance1");
-			Assert.Throws<ArgumentNullException>(() => _instanceManager.AddInstance(myInstance, null, "1", myInstance.GetType(), true));
-		}
 	}
 }