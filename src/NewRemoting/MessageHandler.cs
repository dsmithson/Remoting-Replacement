﻿using System;
using System.Buffers;
using System.Collections;
using System.Collections.Concurrent;
using System.Collections.Generic;
using System.Dynamic;
using System.IO;
using System.Linq;
using System.Net;
using System.Reflection;
using System.Diagnostics;
using System.Runtime.ExceptionServices;
using System.Runtime.InteropServices;
using System.Runtime.Serialization;
using System.Text;
using System.Text.Json;
using System.Threading.Tasks;
using Castle.Core.Logging;
using Castle.DynamicProxy;
using Microsoft.Extensions.Logging;
using NewRemoting.Toolkit;
using ILogger = Microsoft.Extensions.Logging.ILogger;

namespace NewRemoting
{
	/// <summary>
	/// This class is responsible for encoding and decoding remote calls.
	/// It encodes the arguments when invoking a remote method and decodes them again on the server side.
	/// </summary>
	internal class MessageHandler
	{
		private static readonly object ConcurrentOperationsLock = new object();
		private readonly InstanceManager _instanceManager;
		private readonly FormatterFactory _formatterFactory;
		private readonly Dictionary<string, ClientSideInterceptor> _interceptors;
		private readonly Encoding _stringEncoding;
		private readonly ILogger _logger;
		private readonly HashSet<Type> _typesAlreadySerialized; // Mostly for debugging purposes
		private bool _initialized;
		private ConcurrentDictionary<RemotingReferenceType, uint> _stats;

		public MessageHandler(InstanceManager instanceManager, FormatterFactory formatterFactory, ILogger logger)
		{
			_stringEncoding = Encoding.Unicode;
			_instanceManager = instanceManager;
			_formatterFactory = formatterFactory;
			_initialized = false;
			_typesAlreadySerialized = new HashSet<Type>();
			_interceptors = new();
			_stats = new ConcurrentDictionary<RemotingReferenceType, uint>();
			foreach (RemotingReferenceType refType in Enum.GetValues(typeof(RemotingReferenceType)))
			{
				_stats[refType] = 0;
			}

			_logger = logger;
		}

		public void PrintStats()
		{
			_logger.LogInformation("Remoting Messagehandler usage stats:");
			foreach (var stat in _stats)
			{
				_logger.LogInformation(FormattableString.Invariant($"{stat.Key}: {stat.Value}"));
			}
		}

		public static Encoding DefaultStringEncoding => Encoding.UTF8;

		public InstanceManager InstanceManager => _instanceManager;

		public static bool HasDefaultCtor(Type t)
		{
			var ctor = t.GetConstructor(BindingFlags.Public | BindingFlags.Instance, null, CallingConventions.Any, Type.EmptyTypes, null);
			return ctor != null;
		}

		private void LogMsg(RemotingReferenceType msgType)
		{
			_stats[msgType]++;
		}

		/// <summary>
		/// List of objects that should use marshalbyref semantics.
		/// The later requires serialization instead of by-reference semantics (note that in the future we might need a
		/// list of objects that _should be_ MarshalByRefObject but are technically not, since new BCL objects don't get that dependency)
		/// </summary>
		/// <param name="t">A type</param>
		/// <returns>True or false</returns>
		public static bool IsMarshalByRefType(Type t)
		{
			return t.IsAssignableTo(typeof(MarshalByRefObject)) && t != typeof(PooledMemoryStream);
		}

		/// <summary>
		/// Handles the given delegate-type argument by using a local proxy in between. Addition of delegate - it does not exist, the proxy
		/// is created and sent to the server, otherwise no action is needed aside from registering the delegate on the proxy.
		/// Similarly removal of a delegates is handled.
		/// </summary>
		/// <param name="w">The data sink</param>
		/// <param name="del">The object to write</param>
		/// <param name="calledMethod">The method that was called (typically add_(EventName) or remove_(EventName))</param>
		/// <param name="otherSideProcessId">Destination process identifier (used to keep track of references that are eventually encoded in the stream)</param>
		/// <param name="remoteInstanceId">The instance of the remote object the delegate operation was called on</param>
		/// <returns>True if the operation needs to be forwarded to the server (new delegate)</returns>
		public bool WriteDelegateArgumentToStream(BinaryWriter w, Delegate del, MethodInfo calledMethod,
			string otherSideProcessId, string remoteInstanceId)
		{
			if (calledMethod.IsStatic)
			{
				throw new InvalidRemotingOperationException("Can only register instance methods as delegate targets");
			}

			// The argument is a function pointer (typically the argument to a add_ or remove_ event)
			if (calledMethod.IsSpecialName && calledMethod.Name.StartsWith("add_", StringComparison.Ordinal))
			{
				if (del.Target != null)
				{
					string instanceId = _instanceManager.GetDelegateTargetIdentifier(del, remoteInstanceId);

					// Create a proxy class that provides a matching event for our delegate
					Type proxyType;
					var arguments = del.Method.GetParameters()
						.Select(x => x.ParameterType).ToList();
					bool hasReturnValue;
					if (del.Method.ReturnType != typeof(void))
					{
						hasReturnValue = true;
						arguments.Add((Type)del.Method.ReturnType);
						switch (arguments.Count)
						{
							case 1:
								proxyType = typeof(DelegateFuncProxyOnClient<>)
									.MakeGenericType(arguments.ToArray());
								break;
							case 2:
								proxyType =
									typeof(DelegateFuncProxyOnClient<,>).MakeGenericType(arguments.ToArray());
								break;
							case 3:
								proxyType =
									typeof(DelegateFuncProxyOnClient<,,>).MakeGenericType(arguments.ToArray());
								break;
							case 4:
								proxyType =
									typeof(DelegateFuncProxyOnClient<,,,>).MakeGenericType(arguments.ToArray());
								break;
							case 5:
								proxyType =
									typeof(DelegateFuncProxyOnClient<,,,,>).MakeGenericType(arguments.ToArray());
								break;
							default:
								throw new InvalidRemotingOperationException(
									$"Unsupported number of arguments for function ({arguments.Count}");
						}
					}
					else
					{
						hasReturnValue = false;
						switch (arguments.Count)
						{
							case 0:
								proxyType = typeof(DelegateProxyOnClient);
								break;
							case 1:
								proxyType = typeof(DelegateProxyOnClient<>).MakeGenericType(arguments.ToArray());
								break;
							case 2:
								proxyType = typeof(DelegateProxyOnClient<,>).MakeGenericType(arguments.ToArray());
								break;
							case 3:
								proxyType = typeof(DelegateProxyOnClient<,,>).MakeGenericType(arguments.ToArray());
								break;
							case 4:
								proxyType = typeof(DelegateProxyOnClient<,,,>).MakeGenericType(arguments.ToArray());
								break;
							default:
								throw new InvalidRemotingOperationException(
									$"Unsupported number of arguments for action ({arguments.Count}");
						}
					}

					var proxy = (DelegateProxyOnClientBase)Activator.CreateInstance(proxyType);
					if (!proxy.RegisterDelegate(_instanceManager, del, otherSideProcessId, instanceId))
					{
						return false;
					}

					w.Write((int)RemotingReferenceType.AddEvent);
					LogMsg(RemotingReferenceType.AddEvent);
					w.Write(instanceId);
					w.Write(hasReturnValue);
					// If the type of the delegate method is generic, we need to provide its type arguments
					w.Write(arguments.Count);
					foreach (var argType in arguments)
					{
						string arg = argType.AssemblyQualifiedName;
						if (arg == null)
						{
							throw new InvalidRemotingOperationException(
								"Unresolved generic type or some other undefined case");
						}

						w.Write(arg);
					}
				}
				else
				{
					throw new InvalidRemotingOperationException("The delegate target is a static method");
				}
			}
			else if (calledMethod.IsSpecialName && calledMethod.Name.StartsWith("remove_", StringComparison.Ordinal))
			{
				if (del.Target != null)
				{
					string instanceId = _instanceManager.GetDelegateTargetIdentifier(del, remoteInstanceId);

					if (_instanceManager.TryGetObjectFromId(instanceId, out var existingDelegateProxy))
					{
						DelegateProxyOnClientBase b = (DelegateProxyOnClientBase)existingDelegateProxy;
						if (!b.RemoveDelegate(_instanceManager, del, otherSideProcessId, instanceId))
						{
							return false;
						}
					}

					w.Write((int)RemotingReferenceType.RemoveEvent);
					LogMsg(RemotingReferenceType.RemoveEvent);
					w.Write(instanceId);
				}
				else
				{
					// The delegate target is a static method
					throw new InvalidRemotingOperationException("The delegate target is a static method");
				}
			}
			else
			{
				w.Write((int)RemotingReferenceType.MethodPointer);
				if (del.Target != null)
				{
					string instanceId = _instanceManager.GetDelegateTargetIdentifier(del, remoteInstanceId);
					_instanceManager.AddInstance(del, instanceId, otherSideProcessId, del.GetType(), del.GetType().AssemblyQualifiedName, true);
					w.Write(instanceId);
				}
				else
				{
					// The delegate target is a static method
					throw new InvalidRemotingOperationException("The delegate target is a static method");
				}

				w.Write(del.Method.DeclaringType.AssemblyQualifiedName);
				w.Write(del.Method.MetadataToken);
				var generics = del.Method.GetGenericArguments();
				// If the type of the delegate method is generic, we need to provide its type arguments
				w.Write(generics.Length);
				foreach (var genericType in generics)
				{
					string arg = genericType.AssemblyQualifiedName;
					if (arg == null)
					{
						throw new InvalidRemotingOperationException("Unresolved generic type or some other undefined case");
					}

					w.Write(arg);
				}
			}

			return true;
		}

		/// <summary>
		/// Write the given object to the target stream.
		/// When it is a type that shall be transferred by value, it is serialized, otherwise a reference is added to the stream.
		/// That reference is then converted to a proxy instance on the other side.
		/// </summary>
		/// <param name="w">The data sink</param>
		/// <param name="data">The object to write</param>
		/// <param name="referencesWillBeSentTo">Destination identifier (used to keep track of references that are eventually encoded in the stream)</param>
		/// <param name="interfaceOnlyClient">Client doesn't have full type info - either send it or send the interface list or...?</param>
		public void WriteArgumentToStream(BinaryWriter w, object data, string referencesWillBeSentTo, bool interfaceOnlyClient)
		{
			if (!_initialized)
			{
				throw new RemotingException("Instance is not initialized");
			}

			if (ReferenceEquals(data, null))
			{
				w.Write((int)RemotingReferenceType.NullPointer);
				return;
			}

			Type t = data.GetType();
			if (data is Type type)
			{
				// System.Type (and arrays of that, see below) need special handling, because it is not serializable nor Marshal-By-Ref, but still
				// has an exact match on the remote side.
				// TODO: For interfaceOnlyClient, this works on interfaces only
				w.Write((int)RemotingReferenceType.InstanceOfSystemType);
				w.Write(type.AssemblyQualifiedName);
				LogMsg(RemotingReferenceType.InstanceOfSystemType);
			}
			else if (data is IPAddress address)
			{
				// IPAddress is not serializable, even though it is actually trivially-serializable
				w.Write((int)RemotingReferenceType.IpAddress);
				string s = address.ToString();
				w.Write(s);
				LogMsg(RemotingReferenceType.IpAddress);
			}
			else if (data is Type[] typeArray)
			{
				// TODO: For interfaceOnlyClient, this works on interfaces only
				w.Write((int)RemotingReferenceType.ArrayOfSystemType);
				w.Write(typeArray.Length);
				LogMsg(RemotingReferenceType.ArrayOfSystemType);
				for (int i = 0; i < typeArray.Length; i++)
				{
					if (typeArray[i] == null)
					{
						w.Write(String.Empty);
					}
					else
					{
						w.Write(typeArray[i].AssemblyQualifiedName);
					}
				}
			}
			else if (TypeIsContainerWithReference(data, out Type contentType))
			{
				var list = data as IEnumerable;
				w.Write((int)RemotingReferenceType.ContainerType);
				LogMsg(RemotingReferenceType.ContainerType);
				w.Write(data.GetType().AssemblyQualifiedName);
				w.Write(contentType.AssemblyQualifiedName);
				foreach (object obj in list)
				{
					// Recursively write the arguments
					w.Write(true);
					WriteArgumentToStream(w, obj, referencesWillBeSentTo, interfaceOnlyClient);
				}

				w.Write(false); // Terminate the array
			}
			else if (data is Delegate)
			{
				throw new InvalidRemotingOperationException(
					"Can not register delegate targets - use WriteDelegateArgumentToStream");
			}
			else if (Client.IsRemoteProxy(data))
			{
				// Proxies are never serializable
				if (!_instanceManager.TryGetObjectId(data, out string objectId, out string originalTypeName))
				{
					throw new RemotingException("A proxy has no existing reference");
				}

				LogMsg(RemotingReferenceType.RemoteReference);
				w.Write((int)RemotingReferenceType.RemoteReference);
				w.Write(objectId);
				w.Write(originalTypeName);
				w.Write(0);
			}
			else if (IsMarshalByRefType(t))
			{
				string objectId = _instanceManager.RegisterRealObjectAndGetId(data, referencesWillBeSentTo);
				w.Write((int)RemotingReferenceType.RemoteReference);
				LogMsg(RemotingReferenceType.RemoteReference);
				w.Write(objectId);

				// If this is not a proxy, this should always work correctly
				Type typeToSend = Client.GetUnproxiedType(data);
				var assemblyQualitfiedTypeName = typeToSend.AssemblyQualifiedName ?? String.Empty;
				w.Write(assemblyQualitfiedTypeName);
				if (interfaceOnlyClient)
				{
					var interfaces = typeToSend.GetInterfaces().Where(x => x.IsPublic).ToList();
					w.Write(interfaces.Count);
					foreach (var ip in interfaces)
					{
						w.Write(ip.AssemblyQualifiedName ?? string.Empty);
					}
				}
				else
				{
					w.Write(0);
				}
			}
			else
			{
				if (!TryUseFastSerialization(w, t, data))
				{
					UseSlowJsonSerialization(w, data, referencesWillBeSentTo);
				}
			}
		}

		private void UseSlowJsonSerialization(BinaryWriter w, object data, string referencesWillBeSentTo)
		{
			Type t = data.GetType();
			if (_typesAlreadySerialized.Add(t))
			{
				_logger.LogInformation($"Serializing {t.FullName} the slow way. Make sure it is suitable for that");
			}

			LogMsg(RemotingReferenceType.Auto);
			w.Write((Int32)RemotingReferenceType.SerializedItem);
			if (t.AssemblyQualifiedName == null)
			{
				throw new RemotingException($"Type {t} has no valid AssemblyQualifiedName. Dynamic types can't be serialized");
			}

			w.Write(t.AssemblyQualifiedName);

			// I currently see no other way than doing this copy, because we need to write the length first, so we can extract the json correctly later
			// We could look for the '\r' termination character in the json, but that requires peeking on the reader's end, which is also not
			// possible on a network stream.
			MemoryStream ms = new MemoryStream();
			BinaryWriter w2 = new BinaryWriter(ms);
			try
			{
				var options = _formatterFactory.CreateOrGetFormatter(referencesWillBeSentTo);
				JsonSerializer.Serialize(w2.BaseStream, data, options);
				w.Write((int)ms.Length);
				ms.Position = 0;
				ms.CopyTo(w.BaseStream, 64 * 1024);
				_formatterFactory.FinalizeSerialization(w, options);
			}
			catch (Exception ex) when (ex is NotSupportedException || ex is JsonException)
			{
				throw new SerializationException($"Automatic serialization of type {data.GetType()} failed.", ex);
			}

			ms.Dispose();
		}

		internal bool TryUseFastSerialization(BinaryWriter w, Type objectType, object data)
		{
			switch (data)
			{
				case Int32 i32:
				{
					w.Write((int)RemotingReferenceType.Int32);
					LogMsg(RemotingReferenceType.Int32);
					w.Write(i32);
					return true;
				}

				case UInt32 u32:
				{
					w.Write((int)RemotingReferenceType.Uint32);
					LogMsg(RemotingReferenceType.Uint32);
					w.Write(u32);
					return true;
				}

				case bool b:
				{
					if (b)
					{
						w.Write((int)RemotingReferenceType.BoolTrue);
						LogMsg(RemotingReferenceType.BoolTrue);
					}
					else
					{
						w.Write((int)RemotingReferenceType.BoolFalse);
						LogMsg(RemotingReferenceType.BoolFalse);
					}

					return true;
				}

				case Int16 s16:
				{
					w.Write((int)RemotingReferenceType.Int16);
					LogMsg(RemotingReferenceType.Int16);
					w.Write(s16);
					return true;
				}

				case UInt16 u16:
				{
					w.Write((int)RemotingReferenceType.Uint16);
					LogMsg(RemotingReferenceType.Uint16);
					w.Write(u16);
					return true;
				}

				case sbyte i8:
				{
					w.Write((int)RemotingReferenceType.Int8);
					LogMsg(RemotingReferenceType.Int8);
					w.Write(i8);
					return true;
				}

				case byte u8:
				{
					w.Write((int)RemotingReferenceType.Uint8);
					LogMsg(RemotingReferenceType.Uint8);
					w.Write(u8);
					return true;
				}

				case float f32:
				{
					w.Write((int)RemotingReferenceType.Float);
					LogMsg(RemotingReferenceType.Float);
					w.Write(f32);
					return true;
				}

				case Int64 i64:
				{
					w.Write((int)RemotingReferenceType.Int64);
					LogMsg(RemotingReferenceType.Int64);
					w.Write(i64);
					return true;
				}

				case UInt64 u64:
				{
					w.Write((int)RemotingReferenceType.Uint64);
					LogMsg(RemotingReferenceType.Uint64);
					w.Write(u64);
					return true;
				}

				case double f64:
				{
					w.Write((int)RemotingReferenceType.Double);
					LogMsg(RemotingReferenceType.Double);
					w.Write(f64);
					return true;
				}

				case Half f16:
				{
					w.Write((int)RemotingReferenceType.Half);
					LogMsg(RemotingReferenceType.Half);
					w.Write(f16);
					return true;
				}

				case string s:
				{
					w.Write((int)RemotingReferenceType.String);
					LogMsg(RemotingReferenceType.String);
					if (s.Length == 0)
					{
						// Don't write any data for the empty string, because attempting to read 0 bytes blocks.
						w.Write(0);
						return true;
					}

					var buffer = ArrayPool<byte>.Shared.Rent(_stringEncoding.GetMaxByteCount(s.Length));
					Span<byte> bufferSpan = buffer.AsSpan();
					int numBytesUsed = _stringEncoding.GetBytes(s.AsSpan(), bufferSpan);
					w.Write(numBytesUsed);
					w.Write(bufferSpan.Slice(0, numBytesUsed));
					ArrayPool<byte>.Shared.Return(buffer);
					return true;
				}

				// This code is suspected of causing "Fatal error. Internal CLR error. (0x80131506)"
				// No idea why this should be different to using standard serialization. Or simulation, by the way.
				case byte[] byteArray:
				{
					w.Write((int)RemotingReferenceType.ByteArray);
					LogMsg(RemotingReferenceType.ByteArray);
					if (byteArray.Length == 0)
					{
						// See above
						w.Write(0);
						return true;
					}

					w.Write(byteArray.Length);
					w.Write(byteArray, 0, byteArray.Length);
					return true;
				}
			}

			return false;
		}

		/// <summary>
		/// True when this type implements <see cref="IList{T}" /> with T being <see cref="MarshalByRefObject"/>.
		/// </summary>
		private bool TypeIsContainerWithReference(object data, out Type type)
		{
			if (data is IList enumerable)
			{
				var paramType = enumerable.GetType();
				var args = paramType.GenericTypeArguments;
				if (args.Length == 1)
				{
					type = args[0];
					if (type.IsSubclassOf(typeof(MarshalByRefObject)))
					{
						return true;
					}

					// Otherwise, we have to test the contents.
					return ContentIsMarshalByRef(enumerable);
				}
				else if (args.Length > 1)
				{
					// Not currently supported
					type = null;
					return false;
				}
				else if (paramType.IsArray && paramType.GetElementType().IsValueType &&
						 paramType.GetElementType().IsPrimitive)
				{
					type = null;
					return false;
				}
				else
				{
					// Data implements IEnumerable, but not IEnumerable{T}.
					type = typeof(object);
					return ContentIsMarshalByRef(enumerable);
				}
			}

			type = null;
			return false;
		}

		private bool ContentIsMarshalByRef(IList enumerable)
		{
			foreach (var e in enumerable)
			{
				if (e == null)
				{
					continue;
				}

				Type t = e.GetType();
				if (t.IsSubclassOf(typeof(MarshalByRefObject)) || ProxyUtil.IsProxyType(t))
				{
					return true;
				}
			}

			return false;
		}

		public void ProcessCallResponse(IInvocation invocation, BinaryReader reader, string otherSideProcessId, bool interfaceOnlyClient)
		{
			if (!_initialized)
			{
				throw new RemotingException("Instance is not initialized");
			}

			MethodBase methodBase;
			// This is true if this is a reply to a CreateInstance call (invocation.Method cannot be a ConstructorInfo instance)
			if (invocation is ManualInvocation mi && mi.Method == null && mi.Constructor != null)
			{
				methodBase = mi.Constructor;

				object returnValue = ReadArgumentFromStream(reader, methodBase, invocation, true,
					methodBase.DeclaringType, otherSideProcessId, interfaceOnlyClient);
				invocation.ReturnValue = returnValue;
				// out or ref arguments on ctors are rare, but not generally forbidden, so we continue here
			}
			else if (invocation is ManualInvocation mi2 && mi2.TargetType != null)
			{
				// This happens if we request a remote instance directly (by interface type)
				object returnValue = ReadArgumentFromStream(reader, mi2.Method, invocation, true, mi2.TargetType,
					otherSideProcessId, interfaceOnlyClient);
				invocation.ReturnValue = returnValue;
				return;
			}
			else
			{
				MethodInfo me = invocation.Method;
				methodBase = me;
				if (me.ReturnType != typeof(void))
				{
					object returnValue = ReadArgumentFromStream(reader, methodBase, invocation, true, me.ReturnType,
						otherSideProcessId, interfaceOnlyClient);
					invocation.ReturnValue = returnValue;
				}
			}

			int index = 0;
			foreach (var byRefArguments in methodBase.GetParameters())
			{
				if (byRefArguments.ParameterType.IsArray && methodBase.DeclaringType != null &&
					methodBase.DeclaringType.IsSubclassOf(typeof(Stream)))
				{
					// Copy the contents of the array-to-be-filled
					object byRefValue = ReadArgumentFromStream(reader, methodBase, invocation, false,
						byRefArguments.ParameterType, otherSideProcessId, interfaceOnlyClient);
					Array source = (Array)byRefValue; // The data from the remote side
					Array destination = ((Array)invocation.Arguments[index]); // The argument to be filled
					if (source.Length != destination.Length)
					{
						throw new RemotingException("Array size mismatch: Return data size inconsistent");
					}

					Array.Copy(source, destination, source.Length);
				}
				else if (byRefArguments.ParameterType.IsByRef)
				{
					object byRefValue = ReadArgumentFromStream(reader, methodBase, invocation, false,
						byRefArguments.ParameterType, otherSideProcessId, interfaceOnlyClient);
					invocation.Arguments[index] = byRefValue;
				}

				index++;
			}
		}

		public object ReadArgumentFromStream(BinaryReader r, MethodBase callingMethod, IInvocation invocation,
			bool canAttemptToInstantiate, Type typeOfArgument, string otherSideProcessId, bool interfaceOnlyClient)
		{
			if (!_initialized)
			{
				throw new RemotingException("Instance is not initialized");
			}

			RemotingReferenceType referenceType = (RemotingReferenceType)r.ReadInt32();
			switch (referenceType)
			{
				case RemotingReferenceType.NullPointer:
					return null;
				case RemotingReferenceType.SerializedItem:
				{
					var formatter = _formatterFactory.CreateOrGetFormatter(otherSideProcessId);
					string typeName = r.ReadString();
					int dataLength = r.ReadInt32();
					Type t = Server.GetTypeFromAnyAssembly(typeName);
					object decodedArg = JsonSerializer.Deserialize(new JsonSplitStream(r.BaseStream, dataLength), t, formatter);

					_formatterFactory.FinalizeDeserialization(r, formatter);

					return decodedArg;
				}

				case RemotingReferenceType.RemoteReference:
				{
					// The server sends a reference to an object that he owns
					string objectId = r.ReadString();
					string typeName = r.ReadString();
					int providedInterfaces = r.ReadInt32();
					List<string> knownInterfaces = null;
					for (int i = 0; i < providedInterfaces; i++)
					{
						if (knownInterfaces == null)
						{
							knownInterfaces = new List<string>();
						}

						knownInterfaces.Add(r.ReadString());
					}

					object instance = null;
					instance = InstanceManager.CreateOrGetProxyForObjectId(invocation, canAttemptToInstantiate,
						typeOfArgument, typeName, objectId, knownInterfaces);
					return instance;
				}

				case RemotingReferenceType.InstanceOfSystemType:
				{
					string typeName = r.ReadString();
					Type t = Server.GetTypeFromAnyAssembly(typeName);
					return t;
				}

				case RemotingReferenceType.ArrayOfSystemType:
				{
					int count = r.ReadInt32();
					Type[] ts = new Type[count];
					for (int i = 0; i < count; i++)
					{
						string typeName = r.ReadString();
						if (!string.IsNullOrEmpty(typeName))
						{
							Type t = Server.GetTypeFromAnyAssembly(typeName);
							ts[i] = t;
						}
						else
						{
							ts[i] = null;
						}
					}

					return ts;
				}

				case RemotingReferenceType.ContainerType:
				{
					string typeName = r.ReadString();
					Type t = Server.GetTypeFromAnyAssembly(typeName);
					Type contentType = Server.GetTypeFromAnyAssembly(r.ReadString());
					IList list = (IList)Activator.CreateInstance(t);
					bool cont = r.ReadBoolean();
					while (cont)
					{
						var nextElem = ReadArgumentFromStream(r, callingMethod, invocation, canAttemptToInstantiate,
							contentType, otherSideProcessId, interfaceOnlyClient);
						list.Add(nextElem);
						cont = r.ReadBoolean();
					}

					return list;
				}

				case RemotingReferenceType.IpAddress:
				{
					string s = r.ReadString();
					return IPAddress.Parse(s);
				}

				case RemotingReferenceType.BoolTrue:
				{
					return true;
				}

				case RemotingReferenceType.BoolFalse:
				{
					return false;
				}

				case RemotingReferenceType.Int32:
				{
					int i = r.ReadInt32();
					return i;
				}

				case RemotingReferenceType.Uint32:
				{
					var i = r.ReadUInt32();
					return i;
				}

				case RemotingReferenceType.Int8:
				{
					var i = r.ReadSByte();
					return i;
				}

				case RemotingReferenceType.Uint8:
				{
					var i = r.ReadByte();
					return i;
				}

				case RemotingReferenceType.Int16:
				{
					var i = r.ReadInt16();
					return i;
				}

				case RemotingReferenceType.Uint16:
				{
					var i = r.ReadUInt16();
					return i;
				}

				case RemotingReferenceType.Int64:
				{
					var i = r.ReadInt64();
					return i;
				}

				case RemotingReferenceType.Uint64:
				{
					var i = r.ReadUInt64();
					return i;
				}

				case RemotingReferenceType.Float:
				{
					var i = r.ReadSingle();
					return i;
				}

				case RemotingReferenceType.Double:
				{
					var i = r.ReadDouble();
					return i;
				}

				case RemotingReferenceType.Half:
				{
					var i = r.ReadHalf();
					return i;
				}

				case RemotingReferenceType.String:
				{
					int numBytesToRead = r.ReadInt32();
					if (numBytesToRead == 0)
					{
						return string.Empty;
					}

					byte[] buffer = ArrayPool<byte>.Shared.Rent(numBytesToRead);
					int numBytesRead = r.Read(buffer, 0, numBytesToRead);
					if (numBytesRead != numBytesToRead)
					{
						throw new RemotingException("Unexpected end of stream or data corruption encountered");
					}

					String ret = _stringEncoding.GetString(buffer, 0, numBytesRead);
					ArrayPool<byte>.Shared.Return(buffer);
					return ret;
				}

				case RemotingReferenceType.ByteArray:
				{
					int numElements = r.ReadInt32();
					if (numElements == 0)
					{
						return Array.Empty<byte>();
					}

					byte[] ret = new byte[numElements];
					int numElementsRead = 0;

					while (numElementsRead < numElements)
					{
						// We eventually need to read really large chunks of data, but Read may return before that if the block is larger than ~1MB.
						numElementsRead += r.Read(ret, numElementsRead, numElements - numElementsRead);
					}

					if (numElementsRead != numElements)
					{
						throw new RemotingException("Unexpected end of stream - Incomplete binary data transmission");
					}

					return ret;
				}

				case RemotingReferenceType.AddEvent:
				{
					lock (ConcurrentOperationsLock)
					{
						string instanceId = r.ReadString();
						bool hasReturnValue = r.ReadBoolean();
						int methodGenericArgs = r.ReadInt32();
						Type[] typeOfGenericArguments = new Type[methodGenericArgs];
						for (int i = 0; i < methodGenericArgs; i++)
						{
							var typeName = r.ReadString();
							var t = Server.GetTypeFromAnyAssembly(typeName);
							typeOfGenericArguments[i] = t;
						}

						// Determine the method to call on the client side.
						Type typeOfTarget = null;
						if (hasReturnValue)
						{
							switch (typeOfGenericArguments.Length)
							{
								case 1:
									typeOfTarget =
										typeof(DelegateFuncProxyOnClient<>).MakeGenericType(typeOfGenericArguments[0]);
									break;
								case 2:
									typeOfTarget =
										typeof(DelegateFuncProxyOnClient<,>).MakeGenericType(typeOfGenericArguments[0],
											typeOfGenericArguments[1]);
									break;
								case 3:
									typeOfTarget =
										typeof(DelegateFuncProxyOnClient<,,>).MakeGenericType(typeOfGenericArguments[0],
											typeOfGenericArguments[1], typeOfGenericArguments[2]);
									break;
								case 4:
									typeOfTarget =
										typeof(DelegateFuncProxyOnClient<,,>).MakeGenericType(typeOfGenericArguments[0],
											typeOfGenericArguments[1], typeOfGenericArguments[2],
											typeOfGenericArguments[3]);
									break;
								case 5:
									typeOfTarget =
										typeof(DelegateFuncProxyOnClient<,,>).MakeGenericType(typeOfGenericArguments[0],
											typeOfGenericArguments[1], typeOfGenericArguments[2], typeOfGenericArguments[3],
											typeOfGenericArguments[4]);
									break;
								default:
									throw new InvalidRemotingOperationException(
										$"Unsupported number of arguments for function ({typeOfGenericArguments.Length}");
							}
						}
						else
						{
							switch (typeOfGenericArguments.Length)
							{
								case 0:
									typeOfTarget =
										typeof(DelegateProxyOnClient);
									break;
								case 1:
									typeOfTarget =
										typeof(DelegateProxyOnClient<>).MakeGenericType(typeOfGenericArguments[0]);
									break;
								case 2:
									typeOfTarget = typeof(DelegateProxyOnClient<,>).MakeGenericType(
										typeOfGenericArguments[0],
										typeOfGenericArguments[1]);
									break;
								case 3:
									typeOfTarget = typeof(DelegateProxyOnClient<,>).MakeGenericType(
										typeOfGenericArguments[0],
										typeOfGenericArguments[1], typeOfGenericArguments[2]);
									break;
								case 4:
									typeOfTarget = typeof(DelegateProxyOnClient<,>).MakeGenericType(
										typeOfGenericArguments[0],
										typeOfGenericArguments[1], typeOfGenericArguments[2], typeOfGenericArguments[3]);
									break;
								default:
									throw new InvalidRemotingOperationException(
										$"Unsupported number of arguments for action ({typeOfGenericArguments.Length}");
							}
						}

						var methodInfoOfTarget = typeOfTarget.GetMethod("FireEvent",
							BindingFlags.Instance | BindingFlags.Public | BindingFlags.NonPublic);

						// This creates an instance of the DelegateInternalSink class, which acts as a proxy for delegate callbacks. Instead of the actual delegate
						// target, we register a method from this class as a delegate target
						DelegateInternalSink internalSink;
						if (_instanceManager.TryGetObjectFromId(instanceId, out object sink))
						{
							internalSink = (DelegateInternalSink)sink;
							// throw new InvalidRemotingOperationException($"Instance id {instanceId} already has a DelegateInternalSink");
						}
						else
						{
							var interceptor = InstanceManager.GetInterceptor(_interceptors, instanceId);
							internalSink = new DelegateInternalSink(interceptor, instanceId, methodInfoOfTarget);
							var usedInstance = _instanceManager.AddInstance(internalSink, instanceId, interceptor.OtherSideProcessId,
								internalSink.GetType(), internalSink.GetType().AssemblyQualifiedName, false);

							internalSink = (DelegateInternalSink)usedInstance;
						}

						internalSink.RegisterInstance(otherSideProcessId);

						// TODO: This copying of arrays here is not really performance-friendly
						var argumentsOfTarget = methodInfoOfTarget.GetParameters().Select(x => x.ParameterType).ToList();

						IEnumerable<MethodInfo> possibleSinks = null;

						MethodInfo localSinkTarget;
						if (methodInfoOfTarget.ReturnType == typeof(void))
						{
							possibleSinks = internalSink.GetType().GetMethods(BindingFlags.Instance | BindingFlags.Public)
								.Where(x => x.Name == "ActionSink");
							localSinkTarget =
								possibleSinks.Single(x => x.GetGenericArguments().Length == argumentsOfTarget.Count);
						}
						else
						{
							possibleSinks = internalSink.GetType().GetMethods(BindingFlags.Instance | BindingFlags.Public)
								.Where(x => x.Name == "FuncSink");
							localSinkTarget = possibleSinks.Single(x =>
								x.GetGenericArguments().Length == argumentsOfTarget.Count + 1);
							argumentsOfTarget.Add(methodInfoOfTarget.ReturnType);
						}

						if (argumentsOfTarget.Count > 0)
						{
							localSinkTarget = localSinkTarget.MakeGenericMethod(argumentsOfTarget.ToArray());
						}

						// create the local server side delegate
						Delegate newDelegate = Delegate.CreateDelegate(typeOfArgument, internalSink, localSinkTarget);
						string delegateId = _instanceManager.GetDelegateTargetIdentifier(newDelegate, otherSideProcessId);
<<<<<<< HEAD
						var actualInstance = _instanceManager.AddInstance(newDelegate, delegateId, otherSideProcessId, newDelegate.GetType(), newDelegate.GetType().AssemblyQualifiedName, false);
						var actualDelegate = (Delegate)actualInstance.QueryInstance();
=======
						var actualInstance = _instanceManager.AddInstance(newDelegate, delegateId, otherSideProcessId, newDelegate.GetType(), false);
						var actualDelegate = (Delegate)actualInstance;
>>>>>>> 6e066edf
						if (ReferenceEquals(actualDelegate, newDelegate))
						{
							if (internalSink.TheActualDelegate != null)
							{
								throw new InvalidRemotingOperationException("Expecting actual delegate to not exist here");
							}

							internalSink.TheActualDelegate = newDelegate;
							return newDelegate;
						}

						return actualDelegate;
					}
				}

				case RemotingReferenceType.RemoveEvent:
				{
					string instanceId = r.ReadString();
					lock (ConcurrentOperationsLock)
					{
						if (_instanceManager.TryGetObjectFromId(instanceId, out var internalSink))
						{
							DelegateInternalSink sink = (DelegateInternalSink)internalSink;
							if (sink.Unregister(otherSideProcessId))
							{
								_instanceManager.Remove(instanceId, otherSideProcessId, true);
								var del = sink.TheActualDelegate;
								sink.TheActualDelegate = null; // Is not registered any more

								// argument required to deregister the sink from the target, but nothing happens if it's null, because we use a wrong path later on
								// This is only null in exceptional cases ("CanFireEventWhileDisconnecting" test)
								return del;
							}
						}

					}

					return null;
				}

				case RemotingReferenceType.MethodPointer:
				{
					string instanceId = r.ReadString();
					string typeOfTargetName = r.ReadString();
					int tokenOfTargetMethod = r.ReadInt32();
					int methodGenericArgs = r.ReadInt32();
					Type[] typeOfGenericArguments = new Type[methodGenericArgs];
					for (int i = 0; i < methodGenericArgs; i++)
					{
						var typeName = r.ReadString();
						var t = Server.GetTypeFromAnyAssembly(typeName);
						typeOfGenericArguments[i] = t;
					}

					Type typeOfTarget = Server.GetTypeFromAnyAssembly(typeOfTargetName);

					var methods = typeOfTarget.GetMethods(BindingFlags.Instance | BindingFlags.Static |
														  BindingFlags.Public | BindingFlags.NonPublic);
					MethodInfo methodInfoOfTarget = methods.First(x => x.MetadataToken == tokenOfTargetMethod);
					if (methodGenericArgs > 0)
					{
						methodInfoOfTarget = methodInfoOfTarget.MakeGenericMethod(typeOfGenericArguments);
					}

					// TODO: This copying of arrays here is not really performance-friendly
					var argumentsOfTarget = methodInfoOfTarget.GetParameters().Select(x => x.ParameterType).ToList();

					var interceptor = InstanceManager.GetInterceptor(_interceptors, instanceId);
					// This creates an instance of the DelegateInternalSink class, which acts as a proxy for delegate callbacks. Instead of the actual delegate
					// target, we register a method from this class as a delegate target
					DelegateInternalSink internalSink;
					if (_instanceManager.TryGetObjectFromId(instanceId, out object sink))
					{
						internalSink = (DelegateInternalSink)sink;
					}
					else
					{
						internalSink = new DelegateInternalSink(interceptor, instanceId, methodInfoOfTarget);
						var usedInstance = _instanceManager.AddInstance(internalSink, instanceId, interceptor.OtherSideProcessId,
<<<<<<< HEAD
							internalSink.GetType(), internalSink.GetType().AssemblyQualifiedName, false);
						internalSink = (DelegateInternalSink)usedInstance.QueryInstance();
=======
							internalSink.GetType(), false);
						internalSink = (DelegateInternalSink)usedInstance;
>>>>>>> 6e066edf
					}

					IEnumerable<MethodInfo> possibleSinks = null;
					MethodInfo localSinkTarget;
					if (methodInfoOfTarget.ReturnType == typeof(void))
					{
						possibleSinks = internalSink.GetType().GetMethods(BindingFlags.Instance | BindingFlags.Public)
							.Where(x => x.Name == "ActionSink");
						localSinkTarget =
							possibleSinks.Single(x => x.GetGenericArguments().Length == argumentsOfTarget.Count);
					}
					else
					{
						possibleSinks = internalSink.GetType().GetMethods(BindingFlags.Instance | BindingFlags.Public)
							.Where(x => x.Name == "FuncSink");
						localSinkTarget = possibleSinks.Single(x =>
							x.GetGenericArguments().Length == argumentsOfTarget.Count + 1);
						argumentsOfTarget.Add(methodInfoOfTarget.ReturnType);
					}

					if (argumentsOfTarget.Count > 0)
					{
						localSinkTarget = localSinkTarget.MakeGenericMethod(argumentsOfTarget.ToArray());
					}

					// No need to register - this is a delegate used as method argument in an "ordinary" call
					var newDelegate = Delegate.CreateDelegate(typeOfArgument, internalSink, localSinkTarget);
					return newDelegate;
				}

				default:
					throw new InvalidRemotingOperationException("Unknown argument type");
			}
		}

		public void SendExceptionReply(Exception exception, BinaryWriter w, int sequence, string otherSideProcessId)
		{
			RemotingCallHeader hdReturnValue = new RemotingCallHeader(RemotingFunctionType.ExceptionReturn, sequence);
			using var lck = hdReturnValue.WriteHeader(w);
			// We're manually serializing exceptions, because that's apparently how this should be done (since
			// ExceptionDispatchInfo.SetRemoteStackTrace doesn't work if the stack trace has already been set)
			EncodeException(exception, w);
			while (exception.InnerException != null)
			{
				// True: Another one follows
				w.Write(true);
				exception = exception.InnerException;
				EncodeException(exception, w);
			}

			w.Write(false);
		}

		private static void EncodeException(Exception exception, BinaryWriter w)
		{
			w.Write(exception.GetType().AssemblyQualifiedName ?? string.Empty);
			w.Write(exception.Message);
			w.Write(exception.HResult);
			w.Write(exception.StackTrace ?? string.Empty);
		}

		public Exception DecodeException(BinaryReader reader, string otherSideProcessId)
		{
			FieldInfo[] fields = typeof(Exception).GetFields(BindingFlags.NonPublic | BindingFlags.Instance);
			var field = fields.FirstOrDefault(x => x.Name == "_innerException");
			Exception root = DecodeExceptionInternal(reader, otherSideProcessId);
			Exception current = root;
			while (true)
			{
				bool more = reader.ReadBoolean();
				if (more == false)
				{
					break;
				}

				Exception sub = DecodeExceptionInternal(reader, otherSideProcessId);

				// This field is normally read-only
				if (field != null)
				{
					field.SetValue(current, sub);
				}

				current = sub; // Even if the above fails, we need to make sure we read all elements.
			}

			return root;
		}

		private Exception DecodeExceptionInternal(BinaryReader reader, string otherSideProcessId)
		{
			string exceptionTypeName = reader.ReadString();
			string remoteMessage = reader.ReadString();
			int hresult = reader.ReadInt32();
			string remoteStack = reader.ReadString();
			Type exceptionType = Server.GetTypeFromAnyAssembly(exceptionTypeName);

			var ctors = exceptionType.GetConstructors(BindingFlags.Instance | BindingFlags.Public | BindingFlags.NonPublic);
			// Prefer ctors with many arguments
			ctors = ctors.OrderByDescending(x => x.GetParameters().Length).ToArray();

			// Manually search the deserialization constructor. Activator.CreateInstance is not helpful when something is wrong
			Exception decodedException = null;
			foreach (var ctor in ctors)
			{
				var parameters = ctor.GetParameters();
				if (parameters.Length == 2 && parameters[0].ParameterType == typeof(string) && parameters[1].ParameterType == typeof(Exception))
				{
					decodedException = (Exception)ctor.Invoke(new object[] { remoteMessage, null });
					break;
				}

				if (parameters.Length == 1 && parameters[0].ParameterType == typeof(string))
				{
					decodedException = (Exception)ctor.Invoke(new object[] { remoteMessage });
					break;
				}

				if (parameters.Length == 0)
				{
					decodedException = (Exception)ctor.Invoke(Array.Empty<Object>());
					break;
				}
			}

			if (decodedException == null)
			{
				// We have neither a default ctor nor a deserialization ctor. This is bad.
				decodedException = new RemotingException($"Unable to deserialize exception of type {exceptionTypeName}. Please fix it's deserialization constructor");
			}

			decodedException.HResult = hresult;
			try
			{
				ExceptionDispatchInfo.SetRemoteStackTrace(decodedException!, remoteStack);
			}
			catch (InvalidOperationException)
			{
				throw new RemotingException(
					$"Unable to properly deserialize exception {decodedException}. Inner exception is {decodedException.Message}",
					decodedException);
			}

			return decodedException;
		}

		public void AddInterceptor(ClientSideInterceptor newInterceptor)
		{
			_interceptors.Add(newInterceptor.OtherSideProcessId, newInterceptor);
			_initialized = true; // at least one entry exists
		}
	}
}<|MERGE_RESOLUTION|>--- conflicted
+++ resolved
@@ -1075,13 +1075,8 @@
 						// create the local server side delegate
 						Delegate newDelegate = Delegate.CreateDelegate(typeOfArgument, internalSink, localSinkTarget);
 						string delegateId = _instanceManager.GetDelegateTargetIdentifier(newDelegate, otherSideProcessId);
-<<<<<<< HEAD
 						var actualInstance = _instanceManager.AddInstance(newDelegate, delegateId, otherSideProcessId, newDelegate.GetType(), newDelegate.GetType().AssemblyQualifiedName, false);
-						var actualDelegate = (Delegate)actualInstance.QueryInstance();
-=======
-						var actualInstance = _instanceManager.AddInstance(newDelegate, delegateId, otherSideProcessId, newDelegate.GetType(), false);
 						var actualDelegate = (Delegate)actualInstance;
->>>>>>> 6e066edf
 						if (ReferenceEquals(actualDelegate, newDelegate))
 						{
 							if (internalSink.TheActualDelegate != null)
@@ -1161,13 +1156,8 @@
 					{
 						internalSink = new DelegateInternalSink(interceptor, instanceId, methodInfoOfTarget);
 						var usedInstance = _instanceManager.AddInstance(internalSink, instanceId, interceptor.OtherSideProcessId,
-<<<<<<< HEAD
 							internalSink.GetType(), internalSink.GetType().AssemblyQualifiedName, false);
-						internalSink = (DelegateInternalSink)usedInstance.QueryInstance();
-=======
-							internalSink.GetType(), false);
 						internalSink = (DelegateInternalSink)usedInstance;
->>>>>>> 6e066edf
 					}
 
 					IEnumerable<MethodInfo> possibleSinks = null;
